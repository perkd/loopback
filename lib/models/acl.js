/**
Schema ACL options

Object level permissions, for example, an album owned by a user

Factors to be authorized against:

* model name: Album
* model instance properties: userId of the album, friends, shared
* methods
* app and/or user ids/roles
 ** loggedIn
 ** roles
 ** userId
 ** appId
 ** none
 ** everyone
 ** relations: owner/friend/granted

Class level permissions, for example, Album
 * model name: Album
 * methods

<<<<<<< HEAD
// blog posts
allow: ['owner', 'admin'] to: '*' // allow owner's of posts and admins to do anything
allow: '*' to: ['find', 'read'] // allow everyone to read and find
// comments
allow '*' to: ['find', 'read'] // read aka findById
allow 'user' to: ['create']
allow ['owner', 'admin'] to: '*'

// users only section
allow: '*' to: ['find', 'read', 'create']
allow: 'owner' to: ['*.destroy', '*.save']

// scopes

// URL level permissions

=======
URL/Route level permissions
 * url pattern
 * application id
 * ip addresses
 * http headers

Map to oAuth 2.0 scopes

*/

var ACLSchema = {
    model: String, // The model name
    properties: [String], // A list of property names
    methods: [String], // A list of methods
    roles: [String], // A list of roles
    permission: {type: String, enum: ['Allow', 'Deny']}, // Allow/Deny
    status: String, // Enabled/disabled
    created: Date,
    modified: Date
}

// readAccess, writeAccess --> public, userId, role

module.exports = function(dataSource) {
    dataSource = dataSource || new require('loopback-data').ModelBuilder();
    var ACL = dataSource.define('ACL', ACLSchema);
    return ACL;
}
>>>>>>> 1cf43382
<|MERGE_RESOLUTION|>--- conflicted
+++ resolved
@@ -20,8 +20,6 @@
 Class level permissions, for example, Album
  * model name: Album
  * methods
-
-<<<<<<< HEAD
 // blog posts
 allow: ['owner', 'admin'] to: '*' // allow owner's of posts and admins to do anything
 allow: '*' to: ['find', 'read'] // allow everyone to read and find
@@ -37,34 +35,4 @@
 // scopes
 
 // URL level permissions
-
-=======
-URL/Route level permissions
- * url pattern
- * application id
- * ip addresses
- * http headers
-
-Map to oAuth 2.0 scopes
-
-*/
-
-var ACLSchema = {
-    model: String, // The model name
-    properties: [String], // A list of property names
-    methods: [String], // A list of methods
-    roles: [String], // A list of roles
-    permission: {type: String, enum: ['Allow', 'Deny']}, // Allow/Deny
-    status: String, // Enabled/disabled
-    created: Date,
-    modified: Date
-}
-
-// readAccess, writeAccess --> public, userId, role
-
-module.exports = function(dataSource) {
-    dataSource = dataSource || new require('loopback-data').ModelBuilder();
-    var ACL = dataSource.define('ACL', ACLSchema);
-    return ACL;
-}
->>>>>>> 1cf43382
+*/