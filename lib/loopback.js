--- conflicted
+++ resolved
@@ -9,14 +9,10 @@
   , path = require('path')
   , proto = require('./application')
   , DataSource = require('loopback-datasource-juggler').DataSource
-<<<<<<< HEAD
   , ModelBuilder = require('loopback-datasource-juggler').ModelBuilder
-  , assert = require('assert')
   , i8n = require('inflection')
   , merge = require('util')._extend;
-=======
   , assert = require('assert');
->>>>>>> edd16b9c
 
 /**
  * `loopback` is the main entry for LoopBack core module. It provides static
