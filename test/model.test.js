--- conflicted
+++ resolved
@@ -1,13 +1,8 @@
-<<<<<<< HEAD
 var async = require('async');
+require('./support');
 var loopback = require('../');
 var ACL = loopback.ACL;
 var Change = loopback.Change;
-=======
-require('./support');
-var ACL = require('../').ACL;
-var loopback = require('../');
->>>>>>> c7eba32a
 
 describe('Model', function() {
 
@@ -622,7 +617,6 @@
     }
   });
 
-<<<<<<< HEAD
   describe('Model.getChangeModel()', function() {
     it('Get the Change Model', function () {
       var UserChange = User.getChangeModel();
@@ -742,7 +736,9 @@
           });
         });
       });
-=======
+    });
+  });
+
   describe('Model._getACLModel()', function() {
     it('should return the subclass of ACL', function() {
       var Model = require('../').Model;
@@ -750,7 +746,6 @@
       Model._ACL(null); // Reset the ACL class for the base model
       var model = Model._ACL();
       assert.equal(model, acl);
->>>>>>> c7eba32a
     });
   });
 });